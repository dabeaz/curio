# curio/kernel.py
#
# Main execution kernel.

import socket
import heapq
import time
import os
import sys
import logging
import signal
from selectors import DefaultSelector, EVENT_READ, EVENT_WRITE
from collections import deque, defaultdict
import warnings
import threading
from abc import ABC, abstractmethod

# Logger where uncaught exceptions from crashed tasks are logged
log = logging.getLogger(__name__)

from .errors import *
from .task import Task
from .traps import _read_wait, Traps
from .local import _enable_tasklocal_for, _copy_tasklocal

# Decorators that indicate the trap type.
#
# A nonblocking trap is one that executes immediately and returns a
# result back to the caller.  A blocking trap is one that suspends the
# currently executing task and switches to another.


def nonblocking(trap_func):
    trap_func.blocking = False
    return trap_func


def blocking(trap_func):
    trap_func.blocking = True
    return trap_func


class BlockingTaskWarning(RuntimeWarning):
    pass

# KernelSyncBase is an abstract base class used to support synchronization
# primitives such as Events, Locks, Semaphores, etc.  There are different
# kinds of synchronization and policies that one might implement. This
# is merely specifying the expected kernel-side API.


class KernelSyncBase(ABC):

    @abstractmethod
    def __len__(self):
        pass

    @abstractmethod
    def add(self, task):
        '''
        Adds a new task.  This method *must* return a zero-argument
        callable that can be used to remove the just added task
        '''
        pass

    @abstractmethod
    def pop(self, ntasks=1):
        '''
        Pop one or more task.  Returns a list of the removed tasks.
        '''
        pass

# Kernel-level task synchronization primitives.  These are not
# for end-users.  They're used to implement higher-level primitives.
# See the curio/sync.py file.

# Kernel queue with soft-delete on task cancellation


class KSyncQueue(KernelSyncBase):

    def __init__(self):
        self._queue = deque()
        self._actual_len = 0

    def __len__(self):
        return self._actual_len

    def add(self, task):
        item = [task]
        self._queue.append(item)
        self._actual_len += 1

        def remove():
            item[0] = None
            self._actual_len -= 1
        return remove

    def pop(self, ntasks=1):
        tasks = []
        while ntasks > 0:
            task, = self._queue.popleft()
            if task:
                tasks.append(task)
                ntasks -= 1
        self._actual_len -= len(tasks)
        return tasks

# Kernel event with delete on cancellation


class KSyncEvent(KernelSyncBase):

    def __init__(self):
        self._tasks = set()

    def __len__(self):
        return len(self._tasks)

    def add(self, task):
        self._tasks.add(task)
        return lambda: self._tasks.remove(task)

    def pop(self, ntasks=1):
        return [self._tasks.pop() for _ in range(ntasks)]

# ----------------------------------------------------------------------
# Underlying kernel that drives everything
# ----------------------------------------------------------------------


class Kernel(object):

    _local = threading.local()

    def __init__(self, *, selector=None, with_monitor=False, log_errors=True,
                 warn_if_task_blocks_for=None):
        if selector is None:
            selector = DefaultSelector()

        self._selector = selector
        self._ready = deque()             # Tasks ready to run
        self._tasks = {}                 # Task table

        # Dict { signo: [ sigsets ] } of watched signals (initialized only if signals used)
        self._signal_sets = None
        self._default_signals = None      # Dict of default signal handlers

        # Attributes related to the loopback socket (only initialized if required)
        self._notify_sock = None
        self._wait_sock = None
        self._kernel_task_id = None

        # Wake queue for tasks restarted by external threads
        self._wake_queue = deque()

        # Sleeping task queue
        self._sleeping = []

        # Optional process/thread pools (see workers.py)
        self._thread_pool = None
        self._process_pool = None

        # Optional settings
        self._warn_if_task_blocks_for = warn_if_task_blocks_for
        self._log_errors = log_errors
        self._monitor = None

        # If a monitor is specified, launch it
        if with_monitor or 'CURIOMONITOR' in os.environ:
            self._monitor = Monitor(self)

    def __del__(self):
        if self._selector is not None:
            raise RuntimeError(
                'Curio kernel not properly terminated.  Please use Kernel.run(shutdown=True)')

    def __enter__(self):
        return self

    def __exit__(self, *args):
        self.run(shutdown=True)

    # Force the kernel to wake, possibly scheduling a task to run.
    # This method is called by threads running concurrently to the
    # curio kernel.  For example, it's triggered upon completion of
    # Futures created by thread pools and processes. It's inherently
    # dangerous for any kind of operation on the kernel to be
    # performed by a separate thread.  Thus, the *only* thing that
    # happens here is that the task gets appended to a deque and a
    # notification message is written to the kernel notification
    # socket.  append() and pop() operations on deques are thread safe
    # and do not need additional locking.  See
    # https://docs.python.org/3/library/collections.html#collections.deque
    # ----------
    def _wake(self, task=None, future=None):
        if self._selector:
            if task:
                self._wake_queue.append((task, future))
            self._notify_sock.send(b'\x00')

    def _init_loopback(self):
        self._notify_sock, self._wait_sock = socket.socketpair()
        self._wait_sock.setblocking(False)
        self._notify_sock.setblocking(False)
        return self._wait_sock.fileno()

    def _init_signals(self):
        self._signal_sets = defaultdict(list)
        self._default_signals = {}
        old_fd = signal.set_wakeup_fd(self._notify_sock.fileno())
        assert old_fd < 0, 'Signals already initialized %d' % old_fd

    def _signal_watch(self, sigset):
        for signo in sigset.signos:
            if not self._signal_sets[signo]:
                self._default_signals[signo] = signal.signal(signo, lambda signo, frame: None)
            self._signal_sets[signo].append(sigset)

    def _signal_unwatch(self, sigset):
        for signo in sigset.signos:
            if sigset in self._signal_sets[signo]:
                self._signal_sets[signo].remove(sigset)

            # If there are no active watchers for a signal, revert it back to default behavior
            if not self._signal_sets[signo]:
                signal.signal(signo, self._default_signals[signo])
                del self._signal_sets[signo]

    def _shutdown_resources(self):
        log.debug('Kernel %r shutting down', self)

        if self._selector:
            self._selector.close()
            self._selector = None

        if self._notify_sock:
            self._notify_sock.close()
            self._notify_sock = None
            self._wait_sock.close()
            self._wait_sock = None

        if self._signal_sets:
            signal.set_wakeup_fd(-1)
            self._signal_sets = None
            self._default_signals = None

        if self._thread_pool:
            self._thread_pool.shutdown()
            self._thread_pool = None

        if self._process_pool:
            self._process_pool.shutdown()
            self._process_pool = None

        if self._monitor:
            self._monitor.close()

    # Main Kernel Loop
    # ----------
            
    def run(self, coro=None, *, shutdown=False):
        if getattr(self._local, 'running', False):
            raise RuntimeError('Only one Curio kernel per thread is allowed')
        self._local.running = True
        try:
            self._run(coro, shutdown=shutdown)
        finally:
            self._local.running = False
        
    def _run(self, coro=None, *, shutdown=False):
        '''
        Run the kernel until no more non-daemonic tasks remain.  If
        shutdown is True, the kernel cleans up after itself after all
        tasks complete.
        '''
        assert self._selector is not None, 'Kernel has been shut down'

        # Motto:  "What happens in the kernel stays in the kernel"

        # ---- Kernel State
        current = None                          # Currently running task
        selector = self._selector               # Event selector
        ready = self._ready                     # Ready queue
        tasks = self._tasks                     # Task table
        sleeping = self._sleeping               # Sleeping task queue
        wake_queue = self._wake_queue           # External wake queue
        warn_if_task_blocks_for = self._warn_if_task_blocks_for

        # ---- Number of non-daemonic tasks running
        njobs = sum(not task.daemon for task in tasks.values())

        # ---- Bound methods
        selector_register = selector.register
        selector_unregister = selector.unregister
        selector_modify = selector.modify
        selector_select = selector.select
        selector_getkey = selector.get_key

        ready_popleft = ready.popleft
        ready_append = ready.append
        time_monotonic = time.monotonic
        _wake = self._wake

        # ---- In-kernel task used for processing signals and futures

        # Initialize the loopback socket and launch the kernel task if needed
        def _init_loopback_task():
            self._init_loopback()
            task = Task(_kernel_task(), taskid=0, daemon=True)
            _reschedule_task(task)
            self._kernel_task_id = task.id
            self._tasks[task.id] = task

        # Internal task that monitors the loopback socket--allowing the kernel to
        # awake for non-I/O events.  Also processes incoming signals.  This only
        # launches if needed to wait for external events (futures, signals, etc.)
        async def _kernel_task():
            wake_queue_popleft = wake_queue.popleft
            wait_sock = self._wait_sock

            while True:
                await _read_wait(wait_sock)
                data = wait_sock.recv(1000)

                # Process any waking tasks.  These are tasks that have been awakened
                # externally to the event loop (e.g., by separate threads, Futures, etc.)
                while wake_queue:
                    task, future = wake_queue_popleft()
                    # If the future associated with wakeup no longer matches
                    # the future stored on the task, wakeup is abandoned.
                    # It means that a timeout or cancellation event occurred
                    # in the time interval between the call to self._wake()
                    # and the subsequent processing of the waking task
                    if future and task.future is not future:
                        continue
                    task.future = None
                    task.state = 'READY'
                    task.cancel_func = None
                    ready_append(task)

                # Any non-null bytes received here are assumed to be received signals.
                # See if there are any pending signal sets and unblock if needed
                if not self._signal_sets:
                    continue

                sigs = (n for n in data if n in self._signal_sets)
                for signo in sigs:
                    for sigset in self._signal_sets[signo]:
                        sigset.pending.append(signo)
                        if sigset.waiting:
                            _reschedule_task(sigset.waiting, value=signo)
                            sigset.waiting = None

        # ---- Task Support Functions

        # Create a new task. Putting it on the ready queue
        def _new_task(coro, daemon=False):
            nonlocal njobs
            task = Task(coro, daemon)
            tasks[task.id] = task
            if not daemon:
                njobs += 1
            _reschedule_task(task)
            return task

        # Reschedule a task, putting it back on the ready queue so that it can run.
        # value and exc specify a value or exception to send into the underlying
        # coroutine when it is rescheduled.
        def _reschedule_task(task, value=None, exc=None):
            ready_append(task)
            task.next_value = value
            task.next_exc = exc
            task.state = 'READY'
            task.cancel_func = None

        # Cleanup task.  This is called after the underlying coroutine has
        # terminated.  value and exc give the return value or exception of
        # the coroutine.  This wakes any tasks waiting to join.
        def _cleanup_task(task, value=None, exc=None):
            nonlocal njobs
            task.next_value = value
            task.next_exc = exc
            task.timeout = None

            if not task.daemon:
                njobs -= 1

            if task.joining:
                for wtask in task.joining.pop(len(task.joining)):
                    _reschedule_task(wtask)
                task.joining = None
            task.terminated = True

            del tasks[task.id]

        # For "reasons" related to task scheduling, the task
        # of shutting down all remaining tasks is best managed
        # by a launching a task dedicated to carrying out the task (sic)
        async def _shutdown_tasks(tocancel):
            for task in tocancel:
                try:
                    await task.cancel()
                except Exception as e:
                    log.error('Exception %r ignored in curio shutdown' % e, exc_info=True)

        # Shut down the kernel. All remaining tasks are run through a cancellation
        # process so that they can cleanup properly.  After that, internal
        # resources are cleaned up.
        def _shutdown():
            nonlocal njobs
            while tasks:
                tocancel = [task for task in tasks.values() if task.id != self._kernel_task_id]

                # Cancel all non-daemonic tasks first
                tocancel.sort(key=lambda task: task.daemon)

                # Cancel the kernel loopback task last
                if self._kernel_task_id is not None:
                    tocancel.append(tasks[self._kernel_task_id])

                if tocancel:
                    _new_task(_shutdown_tasks(tocancel))
                    self._run()

                self._kernel_task_id = None

            # Cleanup other resources
            self._shutdown_resources()

        # Set a timeout or sleep event on the current task
        def _set_timeout(clock, sleep_type='timeout'):
            item = (clock, current.id, sleep_type)
            heapq.heappush(sleeping, item)
            setattr(current, sleep_type, clock)

        # ---- I/O Support functions

        def _register_event(fileobj, event, task):
            try:
                key = selector_getkey(fileobj)
                mask, (rtask, wtask) = key.events, key.data
                if event == EVENT_READ and rtask:
                    raise CurioError("Multiple tasks can't wait to read on the same file descriptor %r" % fileobj)
                if event == EVENT_WRITE and wtask:
                    raise CurioError("Multiple tasks can't wait to write on the same file descriptor %r" % fileobj)
                selector_modify(fileobj, mask | event,
                                (task, wtask) if event == EVENT_READ else (rtask, task))
            except KeyError:
                selector_register(fileobj, event,
                                  (task, None) if event == EVENT_READ else (None, task))

        def _unregister_event(fileobj, event):
            key = selector_getkey(fileobj)
            mask, (rtask, wtask) = key.events, key.data
            mask &= ~event
            if not mask:
                selector_unregister(fileobj)
            else:
                selector_modify(fileobj, mask,
                                (None, wtask) if event == EVENT_READ else (rtask, None))

        # ---- Traps
        #
        # These implement the low-level functionality that is
        # triggered by coroutines.  They are never invoked directly
        # and there is no public API outside the kernel.  Instead,
        # coroutines use a statement such as
        #
        #   yield (_blocking_trap_io, sock, EVENT_READ, 'READ_WAIT')
        #
        # to invoke a specific trap.
        #
        # There are two calling conventions we use for implementing these:
        #
        # 1) Blocking trap handlers return the new values for
        #
        #       (task.state, task.cancel_func)
        #
        #    They don't have any way to pass values/exceptions back to the
        #    invoker.
        #
        # 2) Nonblocking trap handlers act like regular function calls -- whatever
        #    they return or raise will be passed back to the invoker.

        # Wait for I/O

        @blocking
        def _trap_io(fileobj, event, state):
            # See comment about deferred unregister in run().  If the requested
            # I/O operation is *different* than the last I/O operation that was
            # performed by the task, we need to unregister the last I/O resource used
            # and register a new one with the selector.
            if current._last_io != (fileobj, event):
                if current._last_io:
                    _unregister_event(*current._last_io)
                try:
                    _register_event(fileobj, event, current)
                except CurioError as e:
                    _reschedule_task(current, exc=e)
                    return (current.state, None)

            # This step indicates that we have managed any deferred I/O management
            # for the task.  Otherwise the run() method will perform an unregistration step.
            current._last_io = None
            return (state, lambda: _unregister_event(fileobj, event))

        # Wait on a Future
        @blocking
        def _trap_future_wait(future, event):
            if self._kernel_task_id is None:
                _init_loopback_task()

            current.future = future

            # Discussion: Each task records the future that it is
            # currently waiting on.  The completion callback below only
            # attempts to wake the task if its stored Future is exactly
            # the same one that was stored above.  Due to support for
            # cancellation and timeouts, it's possible that a task might
            # abandon its attempt to wait for a Future and go on to
            # perform other operations, including waiting for different
            # Future in the future (got it?).  However, a running thread
            # or process still might go on to eventually complete the
            # earlier work.  In that case, it will trigger the callback,
            # find that the task's current Future is now different, and
            # discard the result.

            future.add_done_callback(lambda fut, task=current: _wake(task, fut))

            # An optional threading.Event object can be passed and set to
            # start a worker thread.   This makes it possible to have a lock-free
            # Future implementation where worker threads only start after the
            # callback function has been set above.
            if event:
                event.set()

            return ('FUTURE_WAIT',
                    lambda task=current:
                        setattr(task, 'future', future.cancel() and None))

        # Add a new task to the kernel
        @nonblocking
        def _trap_spawn(coro, daemon):
            task = _new_task(coro, daemon)
            task.parentid = current.id
            _copy_tasklocal(current, task)
            return task

        # Reschedule one or more tasks from a kernel sync
        @nonblocking
        def _trap_ksync_reschedule_tasks(ksync, n):
            tasks = ksync.pop(n)
            for task in tasks:
                _reschedule_task(task)

        # Trap that returns a function for rescheduling tasks from synchronous code
        @nonblocking
        def _trap_ksync_reschedule_function(ksync):
            def _reschedule(n):
                tasks = ksync.pop(n)
                for task in tasks:
                    _reschedule_task(task)
            return _reschedule

        # Join with a task
        @blocking
        def _trap_join_task(task):
            if task.terminated:
                return _trap_sleep(0, False)
            else:
                if task.joining is None:
                    task.joining = KSyncQueue()
                return _trap_wait_ksync(task.joining, 'TASK_JOIN')

        # Cancel a task
        @nonblocking
        def _trap_cancel_task(task, exc=TaskCancelled, val=None):
            if task.cancelled:
                return

            task.cancelled = True

            # Cancelling a task also cancels any currently pending timeout. 
            # If a task is being cancelled, the delivery of a timeout is
            # somewhat immaterial--the task is already being cancelled.
            task.timeout = None

            # Set the cancellation exception
            task.cancel_pending = exc(exc.__name__ if val is None else val)

            # If the task doesn't allow the delivery of a cancellation exception right now
            # we're done.  It's up to the task to check for it later
            if not task.allow_cancel:
                return 

            # If the task doesn't have a cancellation function set, it means the task
            # is on the ready-queue.  It's not safe to deliver a cancellation exception
            # to it right now.  Instead, we simply return.  It will get cancelled
            # the next time it performs a blocking operation
            if not task.cancel_func:
                return

            # Cancel and reschedule the task
            task.cancel_func()
            _reschedule_task(task, exc=task.cancel_pending)
            task.cancel_pending = None

        # Wait on a queue
        @blocking
        def _trap_wait_ksync(ksync, state):
            return (state, ksync.add(current))

        # Sleep for a specified period. Returns value of monotonic clock.
        # absolute flag indicates whether or not an absolute or relative clock
        # interval has been provided
        @blocking
        def _trap_sleep(clock, absolute):
            # We used to have a special case where sleep periods <= 0 would
            # simply reschedule the task to the end of the ready queue without
            # actually putting it on the sleep queue first. But this meant
            # that if a task looped while calling sleep(0), it would allow
            # other *ready* tasks to run, but block ever checking for I/O or
            # timeouts, so sleeping tasks would never wake up. That's not what
            # we want; sleep(0) should mean "please give other stuff a chance
            # to run". So now we always go through the whole sleep machinery.
            if not absolute:
                clock += time_monotonic()
            _set_timeout(clock, 'sleep')
            return ('TIME_SLEEP',
                    lambda task=current: setattr(task, 'sleep', None))

        # Watch signals
        @nonblocking
        def _trap_sigwatch(sigset):
            # Initialize the signal handling part of the kernel if not done already
            # Note: This only works if running in the main thread
            if self._kernel_task_id is None:
                _init_loopback_task()

            if self._signal_sets is None:
                self._init_signals()

            self._signal_watch(sigset)

        # Unwatch signals
        @nonblocking
        def _trap_sigunwatch(sigset):
            self._signal_unwatch(sigset)

        # Wait for a signal
        @blocking
        def _trap_sigwait(sigset):
            sigset.waiting = current
            return ('SIGNAL_WAIT', lambda: setattr(sigset, 'waiting', None))

        # Set a timeout to be delivered to the calling task
        @nonblocking
        def _trap_set_timeout(timeout):
            old_timeout = current.timeout
            if timeout is None:
                # If no timeout period is given, leave the current timeout in effect
                pass
            else:
                _set_timeout(timeout)
                if old_timeout and current.timeout > old_timeout:
                    current.timeout = old_timeout

            return old_timeout

        # Clear a previously set timeout
        @nonblocking
        def _trap_unset_timeout(previous):
            # Here's an evil corner case.  Suppose the previous timeout in effect
            # has already expired?  If so, then we need to arrange for a timeout
            # to be generated.  However, this has to happen on the *next* blocking
            # call, not on this trap.  That's because the "unset" timeout feature
            # is usually done in the finalization stage of the previous timeout
            # handling.  If we were to raise a TaskTimeout here, it would get mixed
            # up with the prior timeout handling and all manner of head-explosion
            # will occur.  
            
            now = time_monotonic()
            if previous and previous >= 0 and previous < now:
                # Perhaps create a TaskTimeout pending exception here.
                _set_timeout(previous)
            else:
                current.timeout = previous
                # But there's one other evil corner case.  It's possible that 
                # a timeout could be reset while a TaskTimeout exception 
                # is pending.  If that happens, it means that the task has
                # left the timeout block.   We should probably take away the
                # pending exception.
                if isinstance(current.cancel_pending, TaskTimeout):
                    current.cancel_pending = None

        # Return the running kernel
        @nonblocking
        def _trap_get_kernel():
            return self

        # Return the currently running task
        @nonblocking
        def _trap_get_current():
            return current

        # Return the current value of the kernel clock
        @nonblocking
        def _trap_clock():
            return time_monotonic()

        # Create the traps tables
        traps = [None] * len(Traps)
        for trap in Traps:
            traps[trap] = locals()[trap.name]

        # Initialize the loopback task (if not already initialized)
        if self._kernel_task_id is None:
            _init_loopback_task()

        # If a coroutine was given, add it as the first task
        maintask = _new_task(coro) if coro else None

        # If there's no main-task and shutdown requested, perform the shutdown
        if maintask is None and shutdown:
            _shutdown()
            return

        # ------------------------------------------------------------
        # Main Kernel Loop
        # ------------------------------------------------------------
        while njobs > 0:

            # Wait for an I/O event (or timeout)
            if ready:
                timeout = 0
            elif sleeping:
                timeout = sleeping[0][0] - time_monotonic()
            else:
                timeout = None
<<<<<<< HEAD
=======

            try:
                events = selector_select(timeout)
            except OSError as e:
                # If there is nothing to select, windows throws an
                # OSError, so just set events to an empty list.
                log.error('Exception %r from selector_select ignored ' % e,
                          exc_info=True)
                
                events = []

            # Reschedule tasks with completed I/O
            for key, mask in events:
                rtask, wtask = key.data
                intfd = isinstance(key.fileobj, int)
                if mask & EVENT_READ:
                    # Discussion: If the associated fileobj is
                    # *not* a bare integer file descriptor, we
                    # keep a record of the last I/O event in
                    # _last_io and leave the task registered on
                    # the event loop.  If it performs the same I/O
                    # operation again, it will get a speed boost
                    # from not having to re-register its
                    # event. However, it's not safe to use this
                    # optimization with bare integer fds.  These
                    # fds often get reused and there is a
                    # possibility that a fd will get closed and
                    # reopened on a different resource without it
                    # being detected by the kernel.  For that case,
                    # its critical that we not leave the fd on the
                    # event loop.
                    rtask._last_io = None if intfd else (key.fileobj, EVENT_READ)
                    _reschedule_task(rtask)
                    mask &= ~EVENT_READ
                    rtask = None
                if mask & EVENT_WRITE:
                    wtask._last_io = None if intfd else (key.fileobj, EVENT_WRITE)
                    _reschedule_task(wtask)
                    mask &= ~EVENT_WRITE
                    wtask = None

                # Unregister the task if fileobj is not an integer fd (see
                # note above).
                if intfd:
                    if mask:
                        selector_modify(key.fileobj, mask, (rtask, wtask))
                    else:
                        selector_unregister(key.fileobj)
>>>>>>> de2a64fb

            # Process sleeping tasks (if any)
            if sleeping:
                current_time = time_monotonic()
                while sleeping and sleeping[0][0] <= current_time:
                    tm, taskid, sleep_type = heapq.heappop(sleeping)
                    # When a task wakes, verify that the timeout value matches that stored
                    # on the task. If it differs, it means that the task completed its
                    # operation, was cancelled, or is no longer concerned with this
                    # sleep operation.  In that case, we do nothing
                    if taskid in tasks:
                        task = tasks[taskid]
                        if sleep_type == 'sleep':
                            if tm == task.sleep:
                                task.sleep = None
                                _reschedule_task(task, value=current_time)
                        else:
                            if tm == task.timeout:
                                task.timeout = None
                                # If cancellation is allowed and the task is blocked, reschedule it
                                if task.allow_cancel and task.cancel_func:
                                    task.cancel_func()
                                    _reschedule_task(task, exc=TaskTimeout(current_time))
                                else:
                                    # Task is on the ready queue or can't be cancelled right now, 
                                    # mark it as pending cancellation
                                    task.cancel_pending = TaskTimeout(current_time)

            # --------
            # Run ready tasks
            # --------
            # We only run the tasks that were already in the queue when we
            # started the loop. Any new tasks that are rescheduled onto the
            # ready queue while we're going will have to wait until the next
            # iteration of the outer loop, after we've checked for I/O and
            # sleepers. This avoids various potential pathologies that could
            # otherwise occur where tasks repeatedly reschedule themselves so
            # the queue never empties and we end up never checking for I/O.
            for _ in range(len(ready)):
                current = ready_popleft()
                try:
                    if warn_if_task_blocks_for:
                        task_start = time_monotonic()
                    current.state = 'RUNNING'
                    current.cycles += 1
                    with _enable_tasklocal_for(current):
                        if current.next_exc is None:
                            trap = current._send(current.next_value)
                            current.next_value = None
                        else:
                            trap = current._throw(current.next_exc)
                            current.next_exc = None

                        # If the trap is nonblocking, then handle it
                        # immediately without
                        # rescheduling. Nonblocking trap handlers have
                        # a different API than blocking trap handlers
                        # -- they just return or raise whatever the
                        # trap should return or raise.
                        trapfunc = traps[trap[0]]
                        while not trapfunc.blocking:
                            try:
                                next_value = trapfunc(*trap[1:])
                            except Exception as next_exc:
                                trap = current._throw(next_exc)
                            else:
                                trap = current._send(next_value)
                            trapfunc = traps[trap[0]]

                        # Execute a blocking trap
                        assert trapfunc.blocking
                        
                        # If there is a cancellation pending and delivery is allowed,
                        # reschedule the task with the pending exception
                        if current.allow_cancel and current.cancel_pending:
                            _reschedule_task(current, exc=current.cancel_pending)
                            current.cancel_pending = None
                        else:
                            current.state, current.cancel_func = trapfunc(*trap[1:])

                except StopIteration as e:
                    if current.cancel_pending:
                        _cleanup_task(current, exc=current.cancel_pending)
                        current.state = 'CANCELLED'
                    else:
                        _cleanup_task(current, value=e.value)
                        current.state = 'TERMINATED'

                except (CancelledError, TaskExit) as e:
                    current.exc_info = sys.exc_info()
                    current.state = 'CANCELLED'
                    _cleanup_task(current, exc=e)

                except Exception as e:
                    current.exc_info = sys.exc_info()
                    current.state = 'CRASHED'
                    exc = TaskError('Task Crashed')
                    exc.__cause__ = e
                    _cleanup_task(current, exc=exc)
                    if self._log_errors:
                        log.error('Curio: Task Crash: %s' % current, exc_info=True)

                except:  # (SystemExit, KeyboardInterrupt):
                    _cleanup_task(current)
                    raise

                finally:
                    if warn_if_task_blocks_for:
                        duration = time_monotonic() - task_start
                        if duration > warn_if_task_blocks_for:
                            msg = ("Event loop blocked for {:0.1f} ms "
                                   "inside '{}' (task {})"
                                   .format(1000 * duration,
                                           current.coro.__qualname__,
                                           current.id))
                            warnings.warn(BlockingTaskWarning(msg))

                    # Unregister previous I/O request. Discussion follows:
                    #
                    # When a task performs I/O, it registers itself with the underlying
                    # I/O selector.  When the task is reawakened, it unregisters itself
                    # and prepares to run.  However, in many network applications, the
                    # task will perform a small amount of work and then go to sleep on
                    # exactly the same I/O resource that it was waiting on before. For
                    # example, a client handling task in a server will often spend most
                    # of its time waiting for incoming data on a single socket.
                    #
                    # Instead of always unregistering the task from the selector, we
                    # can defer the unregistration process until after the task goes
                    # back to sleep again.  If it happens to be sleeping on the same
                    # resource as before, there's no need to unregister it--it will
                    # still be registered from the last I/O operation.
                    #
                    # The code here performs the unregister step for a task that
                    # ran, but is now sleeping for a *different* reason than repeating the
                    # prior I/O operation.  There is coordination with code in _trap_io().

                    if current._last_io:
                        _unregister_event(*current._last_io)
                        current._last_io = None

<<<<<<< HEAD
            events = selector_select(timeout)

            # Reschedule tasks with completed I/O
            for key, mask in events:
                rtask, wtask = key.data
                intfd = isinstance(key.fileobj, int)
                if mask & EVENT_READ:
                    # Discussion: If the associated fileobj is
                    # *not* a bare integer file descriptor, we
                    # keep a record of the last I/O event in
                    # _last_io and leave the task registered on
                    # the event loop.  If it performs the same I/O
                    # operation again, it will get a speed boost
                    # from not having to re-register its
                    # event. However, it's not safe to use this
                    # optimization with bare integer fds.  These
                    # fds often get reused and there is a
                    # possibility that a fd will get closed and
                    # reopened on a different resource without it
                    # being detected by the kernel.  For that case,
                    # its critical that we not leave the fd on the
                    # event loop.
                    rtask._last_io = None if intfd else (key.fileobj, EVENT_READ)
                    _reschedule_task(rtask)
                    mask &= ~EVENT_READ
                    rtask = None
                if mask & EVENT_WRITE:
                    wtask._last_io = None if intfd else (key.fileobj, EVENT_WRITE)
                    _reschedule_task(wtask)
                    mask &= ~EVENT_WRITE
                    wtask = None

                # Unregister the task if fileobj is not an integer fd (see
                # note above).
                if intfd:
                    if mask:
                        selector_modify(key.fileobj, mask, (rtask, wtask))
                    else:
                        selector_unregister(key.fileobj)

=======
>>>>>>> de2a64fb

        # If kernel shutdown has been requested, issue a cancellation request to all remaining tasks
        if shutdown:
            _shutdown()

        if maintask:
            if maintask.next_exc:
                raise maintask.next_exc
            else:
                return maintask.next_value
        else:
            return None

def run(coro, *, log_errors=True, with_monitor=False, selector=None,
        warn_if_task_blocks_for=None, **extra):
    '''
    Run the curio kernel with an initial task and execute until all
    tasks terminate.  Returns the task's final result (if any). This
    is a convenience function that should primarily be used for
    launching the top-level task of an curio-based application.  It
    creates an entirely new kernel, runs the given task to completion,
    and concludes by shutting down the kernel, releasing all resources used.

    Don't use this function if you're repeatedly launching a lot of
    new tasks to run in curio. Instead, create a Kernel instance and
    use its run() method instead.
    '''

    kernel = Kernel(selector=selector, with_monitor=with_monitor,
                    log_errors=log_errors,
                    warn_if_task_blocks_for=warn_if_task_blocks_for,
                    **extra)

    with kernel:
        return kernel.run(coro)

__all__ = ['Kernel', 'run', 'BlockingTaskWarning']

from .monitor import Monitor<|MERGE_RESOLUTION|>--- conflicted
+++ resolved
@@ -738,8 +738,6 @@
                 timeout = sleeping[0][0] - time_monotonic()
             else:
                 timeout = None
-<<<<<<< HEAD
-=======
 
             try:
                 events = selector_select(timeout)
@@ -788,7 +786,6 @@
                         selector_modify(key.fileobj, mask, (rtask, wtask))
                     else:
                         selector_unregister(key.fileobj)
->>>>>>> de2a64fb
 
             # Process sleeping tasks (if any)
             if sleeping:
@@ -930,49 +927,6 @@
                         _unregister_event(*current._last_io)
                         current._last_io = None
 
-<<<<<<< HEAD
-            events = selector_select(timeout)
-
-            # Reschedule tasks with completed I/O
-            for key, mask in events:
-                rtask, wtask = key.data
-                intfd = isinstance(key.fileobj, int)
-                if mask & EVENT_READ:
-                    # Discussion: If the associated fileobj is
-                    # *not* a bare integer file descriptor, we
-                    # keep a record of the last I/O event in
-                    # _last_io and leave the task registered on
-                    # the event loop.  If it performs the same I/O
-                    # operation again, it will get a speed boost
-                    # from not having to re-register its
-                    # event. However, it's not safe to use this
-                    # optimization with bare integer fds.  These
-                    # fds often get reused and there is a
-                    # possibility that a fd will get closed and
-                    # reopened on a different resource without it
-                    # being detected by the kernel.  For that case,
-                    # its critical that we not leave the fd on the
-                    # event loop.
-                    rtask._last_io = None if intfd else (key.fileobj, EVENT_READ)
-                    _reschedule_task(rtask)
-                    mask &= ~EVENT_READ
-                    rtask = None
-                if mask & EVENT_WRITE:
-                    wtask._last_io = None if intfd else (key.fileobj, EVENT_WRITE)
-                    _reschedule_task(wtask)
-                    mask &= ~EVENT_WRITE
-                    wtask = None
-
-                # Unregister the task if fileobj is not an integer fd (see
-                # note above).
-                if intfd:
-                    if mask:
-                        selector_modify(key.fileobj, mask, (rtask, wtask))
-                    else:
-                        selector_unregister(key.fileobj)
-
-=======
->>>>>>> de2a64fb
 
         # If kernel shutdown has been requested, issue a cancellation request to all remaining tasks
         if shutdown:
